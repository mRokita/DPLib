# DPLib - Asynchronous bot framework for Digital Paint: Paintball 2 servers
# Copyright (C) 2017  Michał Rokita
#
# This program is free software: you can redistribute it and/or modify
# it under the terms of the GNU Affero General Public License as published by
# the Free Software Foundation, either version 3 of the License, or
# (at your option) any later version.
#
# This program is distributed in the hope that it will be useful,
# but WITHOUT ANY WARRANTY; without even the implied warranty of
# MERCHANTABILITY or FITNESS FOR A PARTICULAR PURPOSE.  See the
# GNU Affero General Public License for more details.
#
# You should have received a copy of the GNU Affero General Public License
# along with this program.  If not, see <http://www.gnu.org/licenses/>.

import re
from collections import OrderedDict
from enum import Enum
import asyncio
import os
from socket import socket, AF_INET, SOCK_DGRAM
from dplib.parse import render_text, decode_ingame_text


class ServerEvent(Enum):
    TIMEOUT = 0
    CHAT = 1
    ELIM = 2
    RESPAWN = 3
    MAPCHANGE = 4
    DATE = 5
    NAMECHANGE = 6
    ENTRANCE = 7
    FLAG_CAPTURED = 8
    ELIM_TEAMS_FLAG = 9
    ROUND_STARTED = 10
    TEAM_SWITCHED = 11
    GAME_END = 12
    DISCONNECT = 13
    FLAG_GRAB = 14
    FLAG_DROP = 15
    ROUND_END = 16
    GAMEMODE = 17   

class BadRconPasswordError(Exception):
    pass

class ListenerType(Enum):
    PERMANENT = 0
    TRIGGER_ONCE = 1


REGEXPS = OrderedDict([
    (re.compile('^\\[\d\d:\d\d:\d\d\\] (?:(?:\\[OBS\\] )|(?:\\[ELIM\\] ))?(.*?): (.*?)\r?\n'), ServerEvent.CHAT),
    # [19:54:18] hTml: test
    (re.compile(
        '^\\[\d\d:\d\d:\d\d\\] \\*(.*?) (?:\\((.*?)\\) eliminated \\*(.*?) \\((.*?)\\)\\.\r?\n|'
        'eliminated ((?:himself)|(?:herself)) with a paintgren\\.\r?\n)'), ServerEvent.ELIM),
    # [18:54:24] *|ACEBot_1| (Spyder SE) eliminated *|herself| (Spyder SE).
    # [12:25:44] *whoa eliminated herself with a paintgren.
    # [12:26:09] *whoa eliminated himself with a paintgren.

    (re.compile('^\\[\d\d:\d\d:\d\d\\] \\*(.*?)\\\'s (.*?) revived!\r?\n'), ServerEvent.RESPAWN),
    # [19:03:57] *Red's ACEBot_6 revived!
    (re.compile('^\\[\d\d:\d\d:\d\d\\] (.*?) entered the game \\((.*?)\\) \\[(.*?)\\]\r?\n'), ServerEvent.ENTRANCE),
    # [19:03:57] mRokita entered the game (build 41) [127.0.0.1:22345]
    (re.compile('^\\[\d\d:\d\d:\d\d\\] \\*(.*?)\\\'s (.*?) returned the(?: \\*(.*?))? flag!\r?\n'), ServerEvent.FLAG_CAPTURED),
    # [18:54:24] *Red's hTml returned the *Blue flag!
    (re.compile('^\\[\d\d:\d\d:\d\d\\] \\*(.*?)\\\'s (.*?) earned (\d+) points for possesion of eliminated teams flag!\r?\n'),
        ServerEvent.ELIM_TEAMS_FLAG),
    # [19:30:23] *Blue's mRokita earned 3 points for possesion of eliminated teams flag!
    (re.compile('^\\[\d\d:\d\d:\d\d\\] Round started\\.\\.\\.\r?\n'), ServerEvent.ROUND_STARTED),
    # [10:20:11] Round started...
    (re.compile(
        '(?:^\\[\d\d:\d\d:\d\d\\] (.*?) switched from \\*((?:Red)|(?:Purple)|(?:Blue)|(?:Yellow))'
        ' to \\*((?:Red)|(?:Purple)|(?:Blue)|(?:Yellow))\\.\r?\n)|'
        '(?:^\\[\d\d:\d\d:\d\d\\] (.*?) joined the \\*((?:Red)|(?:Purple)|(?:Blue)|(?:Yellow)) team\\.\r?\n)|'
        '(?:^\\[\d\d:\d\d:\d\d\\] (.*?) is now (observing)?\\.\r?\n)'), ServerEvent.TEAM_SWITCHED),
    # [10:20:11] mRokita switched from Blue to Red.
    # [10:20:11] mRokita is now observing.
    # [10:20:11] mRokita is now observing.
    (re.compile('^\\[\d\d:\d\d:\d\d\\] 0:00 left in match\\.\r?\n'), ServerEvent.GAME_END),
    # [10:20:11] == Map Loaded: airtime ==
    (re.compile('^\\[\d\d:\d\d:\d\d\\] == Map Loaded: (.+) ==\r?\n'), ServerEvent.MAPCHANGE),
    # [19:54:54] name1 changed name to name2.
    (re.compile('^\\[\d\d:\d\d:\d\d\\] (.*?) changed name to (.*?)\\.\r?\n'), ServerEvent.NAMECHANGE),
    (re.compile('^\\[\d\d:\d\d:\d\d\\] (.*?) disconnected\\.\r?\n'), ServerEvent.DISCONNECT),
    # [19:03:57] whoa disconnected.
    (re.compile('^\\[\d\d:\d\d:\d\d\\] \\*(.*?) got the(?: \\*(.*?))? flag\\!\r?\n'), ServerEvent.FLAG_GRAB),
    # [19:03:57] *whoa got the *Red flag!
    (re.compile('^\\[\d\d:\d\d:\d\d\\] \\*(.*?) dropped the flag\\!\r?\n'), ServerEvent.FLAG_DROP),
    # [19:03:57] *whoa dropped the flag!
    (re.compile('^\\[\d\d:\d\d:\d\d\\] (.*?) team wins the round\\!\r?\n'), ServerEvent.ROUND_END),
    # [14:38:50] Blue team wins the round!
    (re.compile('^\\[\d\d:\d\d:\d\d\\] === ((?:Deathmatch)|(?:Team Flag CTF)|(?:Single Flag CTF)|(?:Team Siege)|(?:Team Elim)|(?:Team Siege)|(?:Team Deathmatch)|(?:Team KOTH)|(?:Pong)) ===\r?\n'), ServerEvent.GAMEMODE),
])


class Player(object):
    """
    Player info from sv players command

    :Attributes:

        * dplogin - dplogin.com account id, None when Player has no account
        * nick - nickname:
        * build - game build
        * server - an instance of :class:`Server`
    """
    def __init__(self, server, id, dplogin, nick, build):
        self.server = server
        self.id = id
        self.dplogin = dplogin
        self.nick = nick
        self.build = build


class Server(object):
    """
    Represents a DP:PB2 server

    :param hostname: Server hostname, for example '127.0.0.1'
    :type hostname: str
    :param port: Server port, default 27910
    :type port: int
    :param logfile: Path to logfile
    :param rcon_password: rcon password
    :param init_vars: Send come commands used for security
    """

    def __init__(self, hostname, port=27910, logfile=None, rcon_password=None, pty_master=None, init_vars=True):
        self.__rcon_password = rcon_password
        self.__hostname = hostname
        self.__init_vars = init_vars
        self.__port = port
        self.__log_file = None
        self.__alive = False
        self.__logfile_name = logfile if not pty_master else None
        self.__pty_master = pty_master

        self.handlers = {
            ServerEvent.CHAT: 'on_chat',
            ServerEvent.ELIM: 'on_elim',
            ServerEvent.RESPAWN: 'on_respawn',
            ServerEvent.ENTRANCE: 'on_entrance',
            ServerEvent.FLAG_CAPTURED: 'on_flag_captured',
            ServerEvent.ELIM_TEAMS_FLAG: 'on_elim_teams_flag',
            ServerEvent.ROUND_STARTED: 'on_round_started',
            ServerEvent.TEAM_SWITCHED: 'on_team_switched',
            ServerEvent.GAME_END: 'on_game_end',
            ServerEvent.MAPCHANGE: 'on_mapchange',
            ServerEvent.NAMECHANGE: 'on_namechange',
            ServerEvent.DISCONNECT: 'on_disconnect',
            ServerEvent.FLAG_GRAB: 'on_flag_grab',
            ServerEvent.FLAG_DROP: 'on_flag_drop',
            ServerEvent.ROUND_END: 'on_round_end',
            ServerEvent.GAMEMODE: 'gamemode',
        }
        self.__listeners = {
            ServerEvent.CHAT: [],
            ServerEvent.ELIM: [],
            ServerEvent.RESPAWN: [],
            ServerEvent.ENTRANCE: [],
            ServerEvent.FLAG_CAPTURED: [],
            ServerEvent.ELIM_TEAMS_FLAG: [],
            ServerEvent.ROUND_STARTED: [],
            ServerEvent.TEAM_SWITCHED: [],
            ServerEvent.GAME_END: [],
            ServerEvent.MAPCHANGE: [],
            ServerEvent.NAMECHANGE: [],
            ServerEvent.DISCONNECT: [],
            ServerEvent.FLAG_GRAB: [],
            ServerEvent.FLAG_DROP: [],
            ServerEvent.ROUND_END: [],
            ServerEvent.GAMEMODE: [],
        }
        self.loop = asyncio.get_event_loop()

    def is_listening(self):
        """
        Check if the main loop is running.

        :rtype: bool
        """
        return self.__alive

    @asyncio.coroutine
    def on_chat(self, nick, message):
        """
        On chat, can be overridden using the :func:`.Server.event` decorator.

        :param nick: Player's nick.
        :type nick: str
        :param message: Message.
        :type message: str
        """
        pass

    @asyncio.coroutine
    def on_flag_captured(self, team, nick, flag):
        """
        On flag captured, can be overridden using the :func:`.Server.event` decorator.

        :param team: Player's team.
        :type team: str
        :param nick: Player's nick.
        :type nick: str
        :param flag: Captured flag (Blue|Red|Yellow|Purple|White)
        :type flag: str
        """
        pass

    @asyncio.coroutine
    def on_team_switched(self, nick, old_team, new_team):
        """
        On team switched, can be overridden using the :func:`.Server.event` decorator.

        :param nick: Player's nick
        :type nick: str
        :param old_team: Old team (Blue|Red|Yellow|Purple|Observer)
        :type old_team: str
        :param new_team: New team (Blue|Red|Yellow|Purple|Observer)
        :type new_team: str
        """
        pass

    @asyncio.coroutine
    def on_round_started(self):
        """
        On round started, can be overridden using the :func:`.Server.event` decorator.
        """
        pass

    @asyncio.coroutine
    def on_elim_teams_flag(self, team, nick, points):
        """
        On scored points for possession of eliminated teams flag, can be overridden using the :func:`.Server.event` decorator.

        :param team: Player's team.
        :type team: str
        :param nick: Player's nick.
        :type nick: str
        :param points: Points earned.
        :type points: int
        """
        pass

    @asyncio.coroutine
    def on_entrance(self, nick, build, addr):
        """
        On entrance, can be overriden using the :func:`.Server.event` decorator.

        :param nick: Player's nick
        :type nick: str
        :param build: Player's game version ('build 41' for example
        :type build: str
        :param addr: Player's address, IP:PORT ('127.0.0.1:23414' for example)
        :type addr: str
        """
        pass

    @asyncio.coroutine
    def on_game_end(self, score_blue, score_red, score_yellow, score_purple):
        """
        On game end, can be overriden using the :func:`.Server.event` decorator.

        :param score_blue: Blue's score - None if there was no Blue team.
        :param score_red: Red's score - None if there was no Red team.
        :param score_yellow: Yellow's score - None if there was no Yellow team.
        :param score_purple: Purple's score - None if there was no Purple team.
        """
        pass

    @asyncio.coroutine
    def on_elim(self, killer_nick, killer_weapon, victim_nick, victim_weapon, suicide):
        """
        On elim can be overridden using the :func:`.Server.event` decorator.

        :param killer_nick: Killer's nick
        :type killer_nick: str
        :param killer_weapon: Killer's weapon
        :type killer_weapon: str
        :param victim_nick: Victim's nick
        :type victim_nick: str
        :param victim_weapon: Victim's weapon
        :type victim_weapon: str
        """
        pass

    @asyncio.coroutine
    def on_respawn(self, team, nick):
        """
        On respawn, can be overridden using the :func:`.Server.event` decorator.

        :param team: Player's team (Blue|Red|Yellow|Purple)
        :type team: str
        :param nick: Player's nick
        :type nick: str
        """
        pass

    @asyncio.coroutine
    def on_mapchange(self, mapname):
        """
        On mapcange, can be overridden using the :func:`.Server.event` decorator.

        :param mapname: Mapname
        :type mapname: str
        """
        pass


    @asyncio.coroutine
    def on_namechange(self, old_nick, new_nick):
        """
        On name change, can be overridden using the :func:`.Server.event` decorator.

        :param old_nick: Old nick
        :type old_nick: str
        :param new_nick: Old nick
        :type new_nick: str
        """
        pass

    @asyncio.coroutine
    def on_disconnect(self, nick):
        """
        On disconnect, can be overridden using the :func:`.Server.event`decorator.

        :param nick: Disconnected player's nick
        :type nick: str
        """
        pass
    
    @asyncio.coroutine
    def on_flag_grab(self, nick, flag):
        """
        On flag grab, can be overridden using the :func:`.Server.event` decorator.
       
        :param nick: Player's nick
        :type nick: str
        :param team: Flag color (Blue|Red|Yellow|Purple)
        :type team: str
        """
        pass
    
    @asyncio.coroutine
    def on_flag_drop(self, nick):
        """
        On flag grab, can be overridden using the :func:`.Server.event` decorator.
       
        :param nick: Player's nick
        :type nick: str
        :param team: Flag color (Blue|Red|Yellow|Purple)
        :type team: str
        """
        pass
        
    @asyncio.coroutine
    def on_round_end(self):
        """
        Onround end, can be overridden using the :func:`.Server.event` decorator.
       
        """
        pass
        
    @asyncio.coroutine
    def gamemode(self, gamemode):
        """
        Onround end, can be overridden using the :func:`.Server.event` decorator.
        
        :param gamemode: map's gamemode
        :type gamemode: str
        """
        pass

    def event(self, func):
        """
        Decorator, used for event registration.

        :param func: function to register

        :rtype: builtin_function_or_method

        :example:
        .. code-block:: python
            :linenos:

            >>> from dplib.server import Server
            >>> s = Server(hostname='127.0.0.1', port=27910, logfile=r'qconsole27910.log', rcon_password='hello')
            >>> @s.event
            ... def on_chat(nick, message):
            ...     print((nick, message))
            ...
            >>> s.run()
            ('mRokita', 'Hi')
        """
        if func.__name__ in self.handlers.values():
            setattr(self, func.__name__, asyncio.coroutine(func))
            return func
        else:
            raise Exception('Event \'%s\' doesn\'t exist' % func.__name__)

    def stop_listening(self):
        """
        Stop the main loop
        """
        self.__alive = False

    def __perform_listeners(self, event_type, args, kwargs):
        """
        Performs all pending listeners.

        :param event_type: Event type, one of members :class:`ServerEvent`
        :param args: Event info
        :type args: tuple
        :param kwargs: Event info
        :type kwargs: dict
        """
        to_remove = list()
        for i, (check, future) in enumerate(self.__listeners[event_type]):
            if not future.cancelled() and not future.done():
                if check(*args):
                    future.set_result(kwargs)
            else:
                to_remove.append(i)
        for i in reversed(to_remove):
            self.__listeners[event_type].pop(i)


    def nicks_valid(self, *nicks):

        nicks_ingame = [p.nick for p in self.get_players()]
        for nick in nicks:
            if not nick in nicks_ingame:
                return False
        return True

    @asyncio.coroutine
    def __handle_event(self, event_type, args):
        """
        Handles an event.

        :param event_type: Event type, one of members :class:`ServerEvent`
        :param args: Event info (re.findall() results)
        """
        kwargs = dict()
        if event_type == ServerEvent.CHAT:
            if args[0] not in [p.nick for p in self.get_players()]:
                return
            kwargs = {
                'nick': args[0],
                'message': args[1],
            }
            self.__perform_listeners(ServerEvent.CHAT, args, kwargs)
        elif event_type == ServerEvent.ELIM:
            kwargs = {
                    'killer_nick': args[0],
                    'killer_weapon': args[1],
                    'victim_nick': args[2],
                    'victim_weapon': args[3],
                    'suicide': args[4],
                    
            }
            self.__perform_listeners(ServerEvent.ELIM, args, kwargs)
        elif event_type == ServerEvent.RESPAWN:
            kwargs = {
                'team': args[0],
                'nick': args[1],
            }
            self.__perform_listeners(ServerEvent.RESPAWN, args, kwargs)
        elif event_type == ServerEvent.ENTRANCE:
            kwargs = {
                'nick': args[0],
                'build': args[1],
                'addr': args[2],
            }
            self.__perform_listeners(ServerEvent.ENTRANCE, args, kwargs)
        elif event_type == ServerEvent.FLAG_CAPTURED:
            kwargs = {
                'team': args[0],
                'nick': args[1],
                'flag': args[2],
            }
            self.__perform_listeners(ServerEvent.FLAG_CAPTURED, args, kwargs)
        elif event_type == ServerEvent.ELIM_TEAMS_FLAG:
            kwargs = {
                'team': args[0],
                'nick': args[1],
                'points': int(args[2]),
            }
            self.__perform_listeners(ServerEvent.ELIM_TEAMS_FLAG, args, kwargs)
        elif event_type == ServerEvent.ROUND_STARTED:
            kwargs = dict()
            self.__perform_listeners(ServerEvent.ROUND_STARTED, args, kwargs)
        elif event_type == ServerEvent.TEAM_SWITCHED:
            new_args = tuple([arg for arg in args if arg])
            kwargs = {
                'nick': new_args[0],
                'old_team': new_args[1] if len(new_args) > 2 else 'Observer',
                'new_team': new_args[2] if len(new_args) > 2 else new_args[1]
            }
            if kwargs['new_team'] == 'observing':
                kwargs['new_team'] = 'Observer'
                kwargs['old_team'] = None
            self.__perform_listeners(ServerEvent.TEAM_SWITCHED, new_args, kwargs)
        elif event_type == ServerEvent.GAME_END:
            kwargs = {
                'score_blue': None,
                'score_red': None,
                'score_purple': None,
                'score_yellow': None,
            }
            teams = args.split(',')
            for t in teams:
                data = t.split(':')
                if data[0] == 'Blue':
                    kwargs['score_blue'] = data[1]
                elif data[0] == 'Red':
                    kwargs['score_red'] = data[1]
                elif data[0] == 'Yellow':
                    kwargs['score_yellow'] = data[1]
                elif data[0] == 'Purple':
                    kwargs['score_purple'] = data[1]
            self.__perform_listeners(ServerEvent.GAME_END,
                                     (kwargs['score_blue'],
                                      kwargs['score_red'],
                                      kwargs['score_yellow'],
                                      kwargs['score_purple']), kwargs)
        elif event_type == ServerEvent.MAPCHANGE:
            kwargs = {
                'mapname': args
            }
            self.__perform_listeners(ServerEvent.MAPCHANGE, (kwargs['mapname'],), kwargs)
        elif event_type == ServerEvent.NAMECHANGE:
            kwargs = {
                'old_nick': args[0],
                'new_nick': args[1]
            }
            self.__perform_listeners(ServerEvent.NAMECHANGE, (kwargs['old_nick'], kwargs['new_nick']), kwargs)

<<<<<<< HEAD
        asyncio.ensure_future(self.get_event_handler(event_type)(**kwargs))
=======
        elif event_type == ServerEvent.DISCONNECT:
            kwargs = {
                'nick': args
            }
            self.__perform_listeners(ServerEvent.DISCONNECT, (kwargs['nick'],), kwargs)
        
        elif event_type == ServerEvent.FLAG_GRAB:
            kwargs = {
                'nick': args[0],
                'flag': args[1],
            }
            self.__perform_listeners(ServerEvent.FLAG_GRAB, (kwargs['nick'], kwargs['flag']), kwargs)
        
        elif event_type == ServerEvent.FLAG_DROP:
            kwargs = {
                'nick': args
            }
            self.__perform_listeners(ServerEvent.FLAG_GRAB, (kwargs['nick'],), kwargs)
            
        elif event_type == ServerEvent.ROUND_END:
            kwargs = dict()
            self.__perform_listeners(ServerEvent.ROUND_END, args, kwargs)
            
        elif event_type == ServerEvent.GAMEMODE:
            kwargs = {
                'gamemode': args
            }
            self.__perform_listeners(ServerEvent.GAMEMODE, args, kwargs)

        asyncio.async(self.get_event_handler(event_type)(**kwargs))
>>>>>>> c819db92

    def get_event_handler(self, event_type):
        return getattr(self, self.handlers[event_type])

    @asyncio.coroutine
    def __parse_line(self, line):
        """
        Tries to match line with all event regexps.

        :param line: Line from logs
        """
        for r in REGEXPS:
            results = r.findall(line)
            e = REGEXPS[r]
            for res in results:
                if e == ServerEvent.CHAT: # For security reasons
                    if self.nicks_valid(res[0]):
                        yield from self.__handle_event(event_type=e, args=res)
                        return
                    else:
                        continue
                yield from self.__handle_event(event_type=e, args=res)

    def rcon(self, command):
        """
        Execute a console command using RCON.

        :param command: Command

        :return: Response from server

        :rtype: str

        :example:
        .. code-block:: python
            :linenos:

            >>> from dplib.server import Server
            >>> s = Server(hostname='127.0.0.1', port=27910, logfile=r'qconsole27910.log', rcon_password='hello')
            >>> s.rcon('sv listuserip')
            'ÿÿÿÿprint\\n mRokita [127.0.0.1:9419]\\nadmin is listing IP for mRokita [127.0.0.1:9419]\\n'

        """
        sock = socket(AF_INET, SOCK_DGRAM)
        sock.connect((self.__hostname, self.__port))
        sock.settimeout(3)
        sock.send(bytes('\xFF\xFF\xFF\xFFrcon {} {}\n'.format(self.__rcon_password, command), 'latin-1'))
        ret = sock.recv(2048).decode('latin-1')
        if ret == '\xFF\xFF\xFF\xFFprint\nBad rcon_password.\n':
            raise BadRconPasswordError('Bad rcon password')
        return ret

    def status(self):
        """
        Execute status query.

        :return: Status string
        :rtype: str
        """
        sock = socket(AF_INET, SOCK_DGRAM)
        sock.connect((self.__hostname, self.__port))
        sock.settimeout(3)
        sock.send(b'\xFF\xFF\xFF\xFFstatus\n')
        return sock.recv(2048).decode('latin-1')

    def permaban(self, ip=None):
        """
        Bans IP address or range of adresses and saves ban list to disk.

        :param ip: IP address to ban

        :return: Rcon response
        :rtype: str

        """
        if ip:
            resp = self.rcon('addip %s' % ip)
            resp += '\n' + self.rcon('writeban')
            return resp
        else:
            raise TypeError('IP address is required.')

    def remove_permaban(self, ip=None):
        """
        Removes ban on IP address and saves ban list to disk.

        :param ip: IP address to unban

        :return: Rcon response
        :rtype: str
        """
        if ip:
            resp = self.rcon('removeip %s' % ip)
            resp += '\n' + self.rcon('writeban')
            return resp
        else:
            raise TypeError('IP address is required.')

    def tempoban(self, id=None, nick=None, duration=3):
        """
        Temporarily bans a player with specified id using rcon

        :param id: Player's id
        :param nick: Player's nick
        :param duration: Ban duration in minutes (defaults to 3)
        
        :return: Rcon response
        :rtype: str
        """
        if type(duration) != int:
            raise TypeError('Ban duration should be an integer, not a ' + str(type(duration)))
        if nick:
            id = self.get_ingame_info(nick).id
        if id:
            return self.rcon('tban %s %s' % (id, str(duration)))
        else:
            raise TypeError('Player id or nick is required.')

    def remove_tempobans(self):
        """
        Removes all temporary bans

        :return: Rcon response
        :rtype: str
        """
        return self.rcon("removetbans")

    def kick(self, id=None, nick=None):
        """
        Kicks a player with id using rcon.

        :param id: Player's id
        :param nick: Player's nick

        :return: Rcon response
        :rtype: str
        """
        if nick:
            id = self.get_ingame_info(nick).id
        if id:
            return self.rcon('kick %s' % id)
        else:
            raise TypeError('Player id or nick is required.')

    def say(self, message):
        """
        Say a message

        :param message: Text, can contain {C} - color char {U} - underline char {I} italic.
        Remember to escape user input using :func:`dplib.parse.escape_braces`.

        :rtype: str
        :return: Rcon response

        :example:

        .. code-block:: python
            :linenos:

            >>> from dplib.server import Server
            >>> s = Server(hostname='127.0.0.1', port=27910, logfile=r'qconsole27910.log', rcon_password='hello')
            >>> s.say('{C}ARed text')
            >>> s.say('{U}Underline{U}')
            >>> s.say('{I}Italic{I}')

        :ingame result:

        .. image:: ..\..\doc\images\say_test.png
        """
        return self.rcon('say "%s"' % render_text(message))

    def cprint(self, message):
        """
        Cprints a message.

        :param message: Text, can contain {C} - color char {U} - underline char {I} italic.
        Remember to escape user input using :func:`dplib.parse.escape_brac

        :return: Rcon response
        :rtype: str
        """
        return self.rcon('sv cprint "%s"' % render_text(message))

    def set_cvar(self, var, value):
        """
        Set a server cvar

        :param var: cvar name
        :param value: value to set

        :return: Rcon response
        :rtype: str
        """
        return self.rcon('set %s "%s"' % (var, value))

    def get_cvar(self, var):
        """
        Gets cvar value

        :param var: Variable name
        :type var: str

        :return: Cvar value
        :rtype: str
        """
        res = self.rcon('"%s"' % var)
        if re.match('^....print\\\nUnknown command \\"%s"\\.\\\n' % re.escape(var), res):
            raise NameError('Cvar "%s" does not exist' % var)
        return re.findall('^....print\\\n\\"%s\\" is \\"(.*?)\\"\\\n' % re.escape(var), res)[0]

    @staticmethod
    def __get_predicate(margs, check):
        """
        Returns a comparator.

        :param margs: Args to check
        :param check: Check function

        :return: Returns a function that compiles the check function and comparision strings
        """
        def predicate(*args):
            if len(args) != len(margs):
                raise TypeError('predicate() takes %d positional arguments but %d were given' % (len(margs), len(args)))
            result = True
            for i, a in enumerate(margs):
                if a:
                    result = result and a == args[i]
            if callable(check):
                result = result and check(*args)
            return result
        return predicate

    @asyncio.coroutine
    def wait_for_entrance(self, timeout=None, nick=None, build=None, addr=None, check=None):
        """
        Waits for entrance.

        :param timeout:  Time to wait for entrance event, if exceeded, returns None.
        :param nick: Player's nick.
        :param build: Player's build.
        :param addr: Player's address (IP:PORT)
        :return:
        """
        future = asyncio.Future(loop=self.loop)
        margs = (nick, build, addr)
        predicate = self.__get_predicate(margs, check)
        self.__listeners[ServerEvent.ENTRANCE].append((predicate, future))
        try:
            data = yield from asyncio.wait_for(future, timeout,
                                               loop=self.loop)
        except asyncio.TimeoutError:
            data = None
        return data

    @asyncio.coroutine
    def wait_for_respawn(self, timeout=None, team=None, nick=None, check=None):
        """
        Waits for respawn event.

        :param timeout: Time to wait for respawn event, if exceeded, returns None.
        :param team: Player's team.
        :param nick: Player's nick.
        :param check: Check function, ignored if none.

        :return: Returns message info dict keys: ('team', 'nick').
        :rtype: dict
        """
        future = asyncio.Future(loop=self.loop)
        margs = (team, nick)
        predicate = self.__get_predicate(margs, check)
        self.__listeners[ServerEvent.RESPAWN].append((predicate, future))
        try:
            data = yield from asyncio.wait_for(future, timeout,
                                               loop=self.loop)
        except asyncio.TimeoutError:
            data = None
        return data

    @asyncio.coroutine
    def wait_for_elim_teams_flag(self, timeout=None, team=None, nick=None, points=None, check=None):
        """
        Waits for elim teams flag event.

        :param timeout: Time to wait for event, if exceeded, returns None.
        :param team: Player's team.
        :param nick: Player's nick.
        :param points: Points scored.
        :type points: int
        :param check: Check function, ignored if none.

        :return: Returns message info dict keys: ('team', 'nick', 'points').
        :rtype: dict
        """
        future = asyncio.Future(loop=self.loop)
        margs = (team, nick, points)
        predicate = self.__get_predicate(margs, check)
        self.__listeners[ServerEvent.ELIM_TEAMS_FLAG].append((predicate, future))
        try:
            data = yield from asyncio.wait_for(future, timeout,
                                               loop=self.loop)
        except asyncio.TimeoutError:
            data = None
        return data

    @asyncio.coroutine
    def wait_for_team_switched(self, timeout=None, nick=None, old_team=None, new_team=None, check=None):
        """
        Waits for team switch event.

        :param timeout: Time to wait for event, if exceeded, returns None.
        :param old_team: Player's old team.
        :param new_team: Player's new team.
        :param nick: Player's nick.
        :param check: Check function, ignored if none.

        :return: Returns message info dict keys: ('nick', 'old_team', 'new_nick').
        :rtype: dict
        """
        future = asyncio.Future(loop=self.loop)
        margs = (nick, old_team, new_team)
        predicate = self.__get_predicate(margs, check)
        self.__listeners[ServerEvent.TEAM_SWITCHED].append((predicate, future))
        try:
            data = yield from asyncio.wait_for(future, timeout,
                                               loop=self.loop)
        except asyncio.TimeoutError:
            data = None
        return data

    @asyncio.coroutine
    def wait_for_round_started(self, timeout=None, check=None):
        """
        Waits for round start.

        :param timeout: Time to wait for event, if exceeded, returns None.
        :param check: Check function, ignored if none.

        :return: Returns an empty dict.
        :rtype: dict
        """
        future = asyncio.Future(loop=self.loop)
        margs = tuple()
        predicate = self.__get_predicate(margs, check)
        self.__listeners[ServerEvent.ROUND_STARTED].append((predicate, future))
        try:
            data = yield from asyncio.wait_for(future, timeout,
                                               loop=self.loop)
        except asyncio.TimeoutError:
            data = None
        return data

    @asyncio.coroutine
    def wait_for_flag_captured(self, timeout=None, team=None, nick=None, flag=None, check=None):
        """
        Waits for flag capture.

        :param timeout: Time to wait for event, if exceeded, returns None.
        :param team: Player's team.
        :param nick: Player's nick.
        :param flag: Captured flag.
        :param check: Check function, ignored if none.

        :return: Returns an empty dict.
        :rtype: dict
        """
        future = asyncio.Future(loop=self.loop)
        margs = (team, nick, flag)
        predicate = self.__get_predicate(margs, check)
        self.__listeners[ServerEvent.FLAG_CAPTURED].append((predicate, future))
        try:
            data = yield from asyncio.wait_for(future, timeout,
                                               loop=self.loop)
        except asyncio.TimeoutError:
            data = None
        return data

    @asyncio.coroutine
    def wait_for_game_end(self, timeout=None, score_blue=None, score_red=None, score_yellow=None, score_purple=None, check=None):
        """
        Waits for game end.

        :param timeout: Time to wait for event, if exceeded, returns None.
        :param score_blue: Blue score
        :param score_red: Red score.
        :param score_yellow: Yellow score.
        :param score_purple: Purple score.
        :param check: Check function, ignored if none.

        :return: Returns an empty dict.
        :rtype: dict
        """
        future = asyncio.Future(loop=self.loop)
        margs = (score_blue, score_red, score_yellow, score_purple)
        predicate = self.__get_predicate(margs, check)
        self.__listeners[ServerEvent.GAME_END].append((predicate, future))
        try:
            data = yield from asyncio.wait_for(future, timeout,
                                               loop=self.loop)
        except asyncio.TimeoutError:
            data = None
        return data

    @asyncio.coroutine
    def wait_for_elim(self, timeout=None, killer_nick=None, killer_weapon=None, victim_nick=None, victim_weapon=None,
                      check=None):
        """
        Waits for elimination event.

        :param timeout: Time to wait for elimination event, if exceeded, returns None.
        :param killer_nick: Killer's nick to match, ignored if None.
        :param killer_weapon: Killer's weapon to match, ignored if None.
        :param victim_nick:  Victim's nick to match, ignored if None.
        :param victim_weapon: Victim's weapon to match, ignored if None.
        :param check: Check function, ignored if None.

        :return: Returns message info dict keys: ('killer_nick', 'killer_weapon', 'victim_nick', 'victim_weapon')
        :rtype: dict
        """
        future = asyncio.Future(loop=self.loop)
        margs = (killer_nick, killer_weapon, victim_nick, victim_weapon)
        predicate = self.__get_predicate(margs, check)
        self.__listeners[ServerEvent.ELIM].append((predicate, future))
        try:
            elim_info = yield from asyncio.wait_for(future, timeout, loop=self.loop)
        except asyncio.TimeoutError:
            elim_info = None
        return elim_info

    @asyncio.coroutine
    def wait_for_mapchange(self, timeout=None, mapname=None, check=None):
        """
        Waits for mapchange.

        :param timeout: Time to wait for elimination event, if exceeded, returns None.
        :param mapname: Killer's nick to match, ignored if None.
        :param check: Check function, ignored if None.

        :return: Returns message info dict keys: ('killer_nick', 'killer_weapon', 'victim_nick', 'victim_weapon')
        :rtype: dict
        """
        future = asyncio.Future(loop=self.loop)
        margs = (mapname,)
        predicate = self.__get_predicate(margs, check)
        self.__listeners[ServerEvent.MAPCHANGE].append((predicate, future))
        try:
            mapchange_info = yield from asyncio.wait_for(future, timeout, loop=self.loop)
        except asyncio.TimeoutError:
            mapchange_info = None
        return mapchange_info

    @asyncio.coroutine
    def wait_for_namechange(self, timeout=None, old_nick=None, new_nick=None, check=None):
        """
        Waits for mapchange.

        :param timeout: Time to wait for elimination event, if exceeded, returns None.
        :param mapname: Killer's nick to match, ignored if None.
        :param check: Check function, ignored if None.

        :return: Returns message info dict keys: ('killer_nick', 'killer_weapon', 'victim_nick', 'victim_weapon')
        :rtype: dict
        """
        future = asyncio.Future(loop=self.loop)
        margs = (old_nick, new_nick)
        predicate = self.__get_predicate(margs, check)
        self.__listeners[ServerEvent.NAMECHANGE].append((predicate, future))
        try:
            mapchange_info = yield from asyncio.wait_for(future, timeout, loop=self.loop)
        except asyncio.TimeoutError:
            mapchange_info = None
        return mapchange_info

    @asyncio.coroutine
    def wait_for_message(self, timeout=None, nick=None, message=None, check=None):
        """
        Waits for a message.

        :param timeout: Time to wait for message, if exceeded, returns None.
        :param nick: Player's nick to match, ignored if None
        :type nick: str
        :param message: Message text to match, ignored if None
        :type message: str
        :param check: Check function, ignored if None
        :return: Returns message info dict keys: ('nick', 'message')
        :rtype: dict

        :example:

        .. code-block:: python
            :linenos:

            @s.event
            def on_chat(nick, message):
                if message == '!start' and not elim_active:
                    msg = yield from s.wait_for_message(check=lambda n, m: m.startswith('!hi '))
                    s.say('Hi ' + msg['message'].split('!hi ')[1] + '!')

        """
        future = asyncio.Future(loop=self.loop)
        margs = (nick, message)
        predicate = self.__get_predicate(margs, check)
        self.__listeners[ServerEvent.CHAT].append((predicate, future))
        try:
            message = yield from asyncio.wait_for(future, timeout,
                                                  loop=self.loop)
        except asyncio.TimeoutError:
            message = None
        return message

    @asyncio.coroutine
    def wait_for_flag_drop(self, timeout=None, nick=None, check=None):
        """
        Waits for flag drop.

        :param timeout: Time to wait for event, if exceeded, returns None.
        :param nick: Player's nick.
        :param flag: dropped flag.
        :param check: Check function, ignored if none.

        :return: Returns an empty dict.
        :rtype: dict
        """
        future = asyncio.Future(loop=self.loop)
        margs = (nick)
        predicate = self.__get_predicate(margs, check)
        self.__listeners[ServerEvent.FLAG_DROP].append((predicate, future))
        try:
            data = yield from asyncio.wait_for(future, timeout,
                                               loop=self.loop)
        except asyncio.TimeoutError:
            data = None
        return data

    def start(self, scan_old=False, realtime=True, debug=False):
        """
        Main loop.

        :param scan_old: Scan present logfile data
        :type scan_old: bool
        :param realtime: Wait for incoming logfile data
        :type realtime: bool
        """
        if not (self.__logfile_name or self.__pty_master):
            raise AttributeError("Logfile name or PTY slave is required.")
        self.__alive = True
        self.__log_file = open(self.__logfile_name, 'rb') if self.__logfile_name else None
        if not scan_old and self.__log_file:
            self.__log_file.readlines()
        if self.__pty_master:
            buf = ''
        if realtime:
            while self.__alive:
                try:
                    if self.__log_file:
                        line = self.__log_file.readline().decode('latin-1')
                    elif self.__pty_master:
                        if '\n' not in buf:
                            buf += os.read(self.__pty_master, 128).decode('latin-1')
                        l = buf.splitlines(keepends=True)
                        if l and '\n' in l[0]:
                            line = l[0]
                            buf = ''.join(l[1:])
                        else:
                            line = None
                    if line:
                        if debug:
                            print("[DPLib] %s" % line.strip())
                        yield from self.__parse_line(line)
                    yield from asyncio.sleep(0.05)
                except OSError:
                    self.stop_listening()

        if self.__log_file:
            self.__log_file.close()

    def get_players(self):
        """
        Gets playerlist.

        :return: List of :class:`.Player` instances
        :rtype: list
        """
        response = self.rcon('sv players')
        response = re.findall('(\d+) \\(?(.*?)\\)?\\] \\* (?:OP \d+, )?(.+) \\((b\d+)\\)', response)
        players = list()
        for p_data in response:
            player = Player(nick=p_data[2],
                            id=p_data[0],
                            dplogin=p_data[1],
                            build=p_data[3],
                            server=self)
            players.append(player)
        return players

    def get_simple_playerlist(self):
        """
        Get a list of player names

        :return: List of nicks
        :rtype: list
        """
        status = self.get_status()
        players = status['players']
        playerlist = []
        for p in players:
            playerlist.append(p['name'])
        return playerlist

    def get_status(self):
        """
        Gets server status

        :example:
        .. code-block:: python
            :linenos:

            >>> s = Server(hostname='127.0.0.1', port=27910, logfile=r'C:\Games\Paintball2\pball\qconsole27910.log', rcon_password='hello')
            >>> s.get_status()
            {'players': [{'score': '0', 'ping': '13', 'name': 'mRokita'}], 'sv_certificated': '1', 'mapname': 'beta/wobluda_fix', 'TimeLeft': '20:00', '_scores': 'Red:0 Blue:0 ', 'gamename': 'Digital Paint Paintball 2 v1.930(186)', 'gameversion': 'DPPB2 v1.930(186)', 'sv_login': '1', 'needpass': '0', 'gamedate': 'Aug 10 2015', 'protocol': '34', 'version': '2.00 x86 Aug 10 2015 Win32 RELEASE (41)', 'hostname': 'asdfgh', 'elim': 'airtime', 'fraglimit': '50', 'timelimit': '20', 'gamedir': 'pball', 'game': 'pball', 'maxclients': '8'}

        :return: status dict
        :rtype: dict
        """
        dictionary = {}
        players = []
        response = self.status().split('\n')[1:]
        variables = response[0]
        players_str = (response[1:])
        for i in players_str:
            if not i:
                continue
            temp_dict = {}
            cleaned_name = decode_ingame_text(i)
            separated = cleaned_name.split(' ')
            temp_dict['score'] = separated[0]
            temp_dict['ping'] = separated[1]
            temp_dict['name'] = cleaned_name.split("%s %s " % (separated[0], separated[1]))[1][1:-1]
            players.append(temp_dict)
        dictionary['players'] = players
        variables = variables.split('\\')[1:]
        for i in range(0, len(variables), 2):
            dictionary[variables[i]] = variables[i + 1]
        return dictionary

    def get_ingame_info(self, nick):
        """
        Get ingame info about a player with nickname

        :param nick: Nick

        :return: An instance of :class:`.Player`
        """
        players = self.get_players()
        for p in players:
            if p.nick == nick:
                return p
        return None

    def run(self, scan_old=False, realtime=True, debug=False):
        """
        Runs the main loop using asyncio.

        :param scan_old: Scan present logfile data
        :type scan_old: bool
        :param realtime: Wait for incoming logfile data
        :type realtime: bool
        """
        if self.__init_vars and self.__rcon_password:
            blockednames = self.get_cvar('sv_blockednames')
            if not 'maploaded' in blockednames.split(','):
                # A player with name "maploaded" would block the mapchange event
                self.set_cvar('sv_blockednames', ','.join([blockednames, 'maploaded']))
        self.loop.run_until_complete(self.start(scan_old, realtime, debug))<|MERGE_RESOLUTION|>--- conflicted
+++ resolved
@@ -20,6 +20,7 @@
 import asyncio
 import os
 from socket import socket, AF_INET, SOCK_DGRAM
+
 from dplib.parse import render_text, decode_ingame_text
 
 
@@ -41,7 +42,7 @@
     FLAG_GRAB = 14
     FLAG_DROP = 15
     ROUND_END = 16
-    GAMEMODE = 17   
+    GAMEMODE = 17
 
 class BadRconPasswordError(Exception):
     pass
@@ -332,44 +333,44 @@
         :type nick: str
         """
         pass
-    
+
     @asyncio.coroutine
     def on_flag_grab(self, nick, flag):
         """
         On flag grab, can be overridden using the :func:`.Server.event` decorator.
-       
+
         :param nick: Player's nick
         :type nick: str
         :param team: Flag color (Blue|Red|Yellow|Purple)
         :type team: str
         """
         pass
-    
+
     @asyncio.coroutine
     def on_flag_drop(self, nick):
         """
         On flag grab, can be overridden using the :func:`.Server.event` decorator.
-       
+
         :param nick: Player's nick
         :type nick: str
         :param team: Flag color (Blue|Red|Yellow|Purple)
         :type team: str
         """
         pass
-        
+
     @asyncio.coroutine
     def on_round_end(self):
         """
         Onround end, can be overridden using the :func:`.Server.event` decorator.
-       
-        """
-        pass
-        
+
+        """
+        pass
+
     @asyncio.coroutine
     def gamemode(self, gamemode):
         """
         Onround end, can be overridden using the :func:`.Server.event` decorator.
-        
+
         :param gamemode: map's gamemode
         :type gamemode: str
         """
@@ -461,7 +462,7 @@
                     'victim_nick': args[2],
                     'victim_weapon': args[3],
                     'suicide': args[4],
-                    
+
             }
             self.__perform_listeners(ServerEvent.ELIM, args, kwargs)
         elif event_type == ServerEvent.RESPAWN:
@@ -540,40 +541,36 @@
             }
             self.__perform_listeners(ServerEvent.NAMECHANGE, (kwargs['old_nick'], kwargs['new_nick']), kwargs)
 
-<<<<<<< HEAD
-        asyncio.ensure_future(self.get_event_handler(event_type)(**kwargs))
-=======
         elif event_type == ServerEvent.DISCONNECT:
             kwargs = {
                 'nick': args
             }
             self.__perform_listeners(ServerEvent.DISCONNECT, (kwargs['nick'],), kwargs)
-        
+
         elif event_type == ServerEvent.FLAG_GRAB:
             kwargs = {
                 'nick': args[0],
                 'flag': args[1],
             }
             self.__perform_listeners(ServerEvent.FLAG_GRAB, (kwargs['nick'], kwargs['flag']), kwargs)
-        
+
         elif event_type == ServerEvent.FLAG_DROP:
             kwargs = {
                 'nick': args
             }
             self.__perform_listeners(ServerEvent.FLAG_GRAB, (kwargs['nick'],), kwargs)
-            
+
         elif event_type == ServerEvent.ROUND_END:
             kwargs = dict()
             self.__perform_listeners(ServerEvent.ROUND_END, args, kwargs)
-            
+
         elif event_type == ServerEvent.GAMEMODE:
             kwargs = {
                 'gamemode': args
             }
             self.__perform_listeners(ServerEvent.GAMEMODE, args, kwargs)
 
-        asyncio.async(self.get_event_handler(event_type)(**kwargs))
->>>>>>> c819db92
+        asyncio.ensure_future(self.get_event_handler(event_type)(**kwargs))
 
     def get_event_handler(self, event_type):
         return getattr(self, self.handlers[event_type])
@@ -679,7 +676,7 @@
         :param id: Player's id
         :param nick: Player's nick
         :param duration: Ban duration in minutes (defaults to 3)
-        
+
         :return: Rcon response
         :rtype: str
         """
